--- conflicted
+++ resolved
@@ -34,18 +34,8 @@
             python=${{ matrix.python-version }}
       - name: Run tests
         run: |
-<<<<<<< HEAD
-          if [ ${{ matrix.python-version }} = 3.4 ]; then
-            pip install pytest pyahocorasick
-            export PYTHONPATH=src
-          else
-            pip install -e .
-          fi
-          pytest --color=yes -v tests/
-=======
           pip install -e .
-          pytest -v tests/
->>>>>>> 266067ba
+          pytest --color -v tests/
 
   pre-commit-checks:
     name: pre-commit checks
